from __future__ import annotations

import ctypes
import datetime
import inspect
import itertools
import logging
import operator
import os
import pathlib
import textwrap
import traceback
import typing
from typing import Any, Literal, Sequence

import numpy as np
import onnx
import onnxscript
import onnxscript.evaluator
import onnxscript.function_libs
import onnxscript.function_libs.torch_lib
import onnxscript.function_libs.torch_lib.registration
import torch
import torch.fx
from onnxscript import ir
from onnxscript.ir import convenience as ir_convenience
from torch.export import graph_signature

from torch_onnx import (
    _building,
    _dispatching,
    _fx_passes,
    _registration,
    _decomp,
    errors,
    _tensors,
    _onnx_program,
    _reporting,
    _ir_passes,
<<<<<<< HEAD
    _torchscript_converter,
=======
    _isolated,
>>>>>>> 5831b207
)


# Define utilities to convert PyTorch data types so users do not need to specify manually
_TORCH_DTYPE_TO_ONNX: dict[torch.dtype, ir.DataType] = {
    torch.bfloat16: ir.DataType.BFLOAT16,
    torch.bool: ir.DataType.BOOL,
    torch.complex128: ir.DataType.COMPLEX128,
    torch.complex64: ir.DataType.COMPLEX64,
    torch.float16: ir.DataType.FLOAT16,
    torch.float32: ir.DataType.FLOAT,
    torch.float64: ir.DataType.DOUBLE,
    torch.float8_e4m3fn: ir.DataType.FLOAT8E4M3FN,
    torch.float8_e4m3fnuz: ir.DataType.FLOAT8E4M3FNUZ,
    torch.float8_e5m2: ir.DataType.FLOAT8E5M2,
    torch.float8_e5m2fnuz: ir.DataType.FLOAT8E5M2FNUZ,
    torch.int16: ir.DataType.INT16,
    torch.int32: ir.DataType.INT32,
    torch.int64: ir.DataType.INT64,
    torch.int8: ir.DataType.INT8,
    torch.uint8: ir.DataType.UINT8,
}
_BLUE = "\033[96m"
_END = "\033[0m"

logger = logging.getLogger(__name__)


def _torch_dtype_to_onnx_dtype(dtype: torch.dtype) -> ir.DataType:
    return _TORCH_DTYPE_TO_ONNX[dtype]


class TorchTensor(ir.Tensor):
    def __init__(self, tensor: torch.Tensor, name: str | None = None):
        # Pass the tensor as the raw data to ir.Tensor's constructor
        super().__init__(
            tensor, dtype=_torch_dtype_to_onnx_dtype(tensor.dtype), name=name
        )

    def __array__(self, dtype: Any = None) -> np.ndarray:
        # numpy() calls __array__ in ir.Tensor
        if self.dtype == ir.DataType.BFLOAT16:
            return self.raw.view(torch.uint16).__array__(dtype)
        if self.dtype in {
            ir.DataType.FLOAT8E4M3FN,
            ir.DataType.FLOAT8E4M3FNUZ,
            ir.DataType.FLOAT8E5M2,
            ir.DataType.FLOAT8E5M2FNUZ,
        }:
            # TODO: Use ml_dtypes
            return self.raw.view(torch.uint8).__array__(dtype)
        return self.raw.__array__(dtype)

    def tobytes(self) -> bytes:
        # Implement tobytes to support native PyTorch types so we can use types like bloat16
        # Reading from memory directly is also more efficient because
        # it avoids copying to a NumPy array
        tensor = self.raw.detach().cpu().contiguous()
        return bytes(
            (ctypes.c_ubyte * tensor.element_size() * tensor.numel()).from_address(
                tensor.data_ptr()
            )
        )


# https://github.com/pytorch/pytorch/blob/ee6cb6daa173896f8ea1876266a19775aaa4f610/torch/export/graph_signature.py#L56C1-L62C19
# class InputKind(Enum):
#     USER_INPUT = auto()
#     PARAMETER = auto()
#     BUFFER = auto()
#     CONSTANT_TENSOR = auto()
#     CUSTOM_OBJ = auto()
#     TOKEN = auto()

# https://github.com/pytorch/pytorch/blob/ee6cb6daa173896f8ea1876266a19775aaa4f610/torch/export/graph_signature.py#L89C1-L96C19
# class OutputKind(Enum):
#     USER_OUTPUT = auto()
#     LOSS_OUTPUT = auto()
#     BUFFER_MUTATION = auto()
#     GRADIENT_TO_PARAMETER = auto()
#     GRADIENT_TO_USER_INPUT = auto()
#     USER_INPUT_MUTATION = auto()
#     TOKEN = auto()


def _set_shape_types(
    values: Sequence[ir.Value],
    meta_vals: Sequence[torch.Tensor],
    complex_to_float: bool = True,
):
    for value, meta_val in zip(values, meta_vals):
        _set_shape_type(value, meta_val, complex_to_float=complex_to_float)


def _set_shape_type(
    value: ir.Value,
    meta_val: torch.Tensor | tuple[torch.Tensor],
    complex_to_float: bool,
):
    # TODO: Consider using meta["tensor_meta"] for this? Would it be faster?
    if isinstance(meta_val, tuple):
        logger.warning("Setting shape and type of tensors is not supported yet")
    if isinstance(meta_val, torch.Tensor):
        # FIXME: Consider shape for complex values
        dims = []
        for dim in meta_val.shape:
            if isinstance(dim, int):
                dims.append(dim)
            else:
                dims.append(str(dim.node))
        value.dtype = _torch_dtype_to_onnx_dtype(meta_val.dtype)
        if complex_to_float:
            if meta_val.dtype == torch.complex64:
                value.dtype = ir.DataType.FLOAT
                # Add 2 as the last dimension if the tensor is complex to hold the real/imag parts
                dims.append(2)
            elif meta_val.dtype == torch.complex128:
                value.dtype = ir.DataType.DOUBLE
                # Add 2 as the last dimension if the tensor is complex to hold the real/imag parts
                dims.append(2)

        value.shape = ir.Shape(dims)
    elif isinstance(meta_val, (int, torch.SymInt)):
        # aten::sym_size output is a int, not a tensor, which stands
        # for the size of one dim. We treat it as a scalar.
        value.dtype = ir.DataType.INT64
        value.shape = ir.Shape([])
    elif isinstance(meta_val, (bool, torch.SymBool)):
        value.dtype = ir.DataType.BOOL
        value.shape = ir.Shape([])
    elif isinstance(meta_val, (float, torch.SymFloat)):
        value.dtype = ir.DataType.FLOAT
        value.shape = ir.Shape([])
    else:
        pass


def _get_qualified_module_name(cls: Any) -> str:
    if isinstance(cls, str):
        return cls
    module = cls.__module__
    if module is None or module == str.__class__.__module__:
        return cls.__name__
    return module + "." + cls.__name__


def _get_node_namespace(node: torch.fx.Node) -> tuple[str, list[str], list[str]]:
    """Get the namespace and scope of the node.

    Example::

        {
            'L__self__': ('', <class 'torchvision.models.resnet.ResNet'>),
            'L__self___avgpool': ('avgpool', <class 'torch.nn.modules.pooling.AdaptiveAvgPool2d'>)
        }

    Will yield

    namespace: ": torchvision.models.resnet.ResNet/avgpool: torch.nn.modules.pooling.AdaptiveAvgPool2d/node_name: node_target"
    class_hierarchy: ["torchvision.models.resnet.ResNet", "torch.nn.modules.pooling.AdaptiveAvgPool2d", <node_target>]
    name_scopes: ["", "avgpool", <node_name>]

    Args:
        node: The node to get the namespace and scope of.

    Returns:
        (namespace, class_hierarchy, name_scope)
    """
    nn_module_stack = node.meta.get("nn_module_stack")
    logger.debug("%s", nn_module_stack)
    if nn_module_stack is None:
        logger.warning("nn_module_stack not found for node %s", node.name)
        return f"{node.name}: {node.target}", [str(node.target)], [node.name]
    namespaces = []
    class_hierarchy = []
    name_scopes = []
    for name, nn_module in nn_module_stack.values():
        name_scopes.append(name)
        nn_module_name = _get_qualified_module_name(nn_module)
        class_hierarchy.append(nn_module_name)
        namespaces.append(f"{name}: {_get_qualified_module_name(nn_module)}")
    namespaces.append(f"{node.name}: {node.target}")
    class_hierarchy.append(str(node.target))
    name_scopes.append(node.name)

    return "/".join(namespaces), class_hierarchy, name_scopes


def _set_node_metadata(fx_node: torch.fx.Node, ir_node: ir.Node) -> None:
    """Adds namespace and other node metadata to the ONNX node."""
    namespace, class_hierarchy, name_scopes = _get_node_namespace(fx_node)
    ir_node.metadata_props["namespace"] = namespace
    ir_node.metadata_props["pkg.torch.onnx.class_hierarchy"] = repr(class_hierarchy)
    ir_node.metadata_props["pkg.torch.onnx.name_scopes"] = repr(name_scopes)
    ir_node.metadata_props["pkg.torch.onnx.fx_node"] = str(fx_node.format_node())
    ir_node.metadata_props["pkg.torch.onnx.stack_trace"] = fx_node.meta.get(
        "stack_trace", ""
    )


def _handle_getitem_node(
    node: torch.fx.Node, node_name_to_values: dict[str, ir.Value | Sequence[ir.Value]]
) -> ir.Value:
    """Handle a getitem node.

    Add the input value it is getting to the mapping, then return the value.

    There are two cases for this node:
    1. The output is a Sequence (traced), we can simply get the value from the sequence
    2. The output is produced by a SplitToSequence node, we need to get the value from the sequence value
    This function only handles the first case
    """
    assert len(node.all_input_nodes) == 1
    source = node.all_input_nodes[0]
    source_outputs = node_name_to_values[source.name]
    assert isinstance(
        source_outputs, Sequence
    ), f"Expected {source.name} to output sequence, got {node_name_to_values[source.name]}"
    index = typing.cast(int, node.args[1])
    value = source_outputs[index]
    # Save the getitem value to the values mapping to in case
    # it is one of the graph outputs
    node_name_to_values[node.name] = value
    # Rename the name of value with the getitem name.
    value.name = node.name
    return value


def _handle_call_function_node(
    graph: ir.Graph,
    node: torch.fx.Node,
    node_name_to_values: dict[str, ir.Value | Sequence[ir.Value]],
):
    if node.target == operator.getitem:
        _handle_getitem_node(node, node_name_to_values)
    # Add op to the graph
    op = str(node.target)
    fx_inputs, attributes, input_names, output_names = _get_inputs_and_attributes(node)
    inputs = []
    for i, input_ in enumerate(fx_inputs):
        if input_ is None:
            inputs.append(None)
        elif hasattr(input_, "name"):
            if isinstance(input_, torch.fx.Node) and input_.target == operator.getitem:
                actual_input = _handle_getitem_node(input_, node_name_to_values)
                inputs.append(actual_input)
            else:
                inputs.append(node_name_to_values[input_.name])
        else:
            attributes[f"arg_{i}"] = input_

    outputs = [ir.Value(name=name) for name in output_names]
    if len(outputs) > 1:
        _set_shape_types(outputs, node.meta["val"], complex_to_float=False)
        node_name_to_values[node.name] = outputs
    else:
        _set_shape_type(outputs[0], node.meta["val"], complex_to_float=False)
        node_name_to_values[node.name] = outputs[0]
    ir_node = ir.Node(
        "pkg.torch.ops",
        op,
        inputs,
        attributes=ir_convenience.convert_attributes(attributes),
        outputs=outputs,
        name=node.name,
    )
    ir_node.meta["node"] = node
    ir_node.metadata_props["pkg.torch.onnx.input_names"] = repr(input_names)
    # Record the nn.Module stack for the node
    _set_node_metadata(node, ir_node)

    graph.append(ir_node)


def _convert_fx_arg_to_onnx_arg(
    arg, node_name_to_values: dict[str, ir.Value | Sequence[ir.Value]]
):
    """Convert an FX argument to an ONNX compatible argument.

    This function
    - Converts a torch dtype to an integer
    - Converts a torch device/memory_format/layout to a string
    - Converts a torch.fx.Node to an ir.Value
    - Converts a sequence of torch.fx.Node to a sequence of ir.Value
    """
    if arg is None:
        # None arguments are not modified because when the arg is an ONNX input
        # we need to preserve the None value; when the arg is an ONNX attribute,
        # we want to drop the value.
        # The actual dropping of a None attribute value is done by OpRecorder
        return None
    if hasattr(arg, "name"):
        if isinstance(arg, torch.fx.Node) and arg.target == operator.getitem:
            source = arg.all_input_nodes[0]
            source_outputs = node_name_to_values[source.name]
            if isinstance(source_outputs, Sequence):
                # If the node is getting an input from another node, get the actual value the node is retrieving
                return _handle_getitem_node(arg, node_name_to_values)
            else:
                # `source_outputs` is a sequence(tensor()) value and we need to
                # use SequenceAt to get the value. This is handled by torchlib
                pass
        # If the input is a node, get the value from the mapping
        return node_name_to_values[arg.name]
    if isinstance(arg, (list, tuple)):
        return [_convert_fx_arg_to_onnx_arg(elem, node_name_to_values) for elem in arg]
    if isinstance(arg, (torch.device, torch.memory_format, torch.layout)):
        return str(arg)
    if isinstance(arg, torch.dtype):
        return _torch_dtype_to_onnx_dtype(arg)
    # Maybe a Python value
    return arg


def _get_onnxscript_opset(opset_version: int) -> onnxscript.values.Opset:
    return onnxscript.values.Opset("", opset_version)


def _handle_call_function_node_with_lowering(
    model: ir.Model,
    node: torch.fx.Node,
    node_name_to_values: dict[str, ir.Value | Sequence[ir.Value]],
    constant_farm: dict[Any, ir.Value],
    registry: _registration.OnnxRegistry,
    opset: onnxscript.values.Opset,
):
    if node.target == operator.getitem:
        source = node.all_input_nodes[0]
        source_outputs = node_name_to_values[source.name]
        if isinstance(source_outputs, Sequence):
            _handle_getitem_node(node, node_name_to_values)
            return
        else:
            # `source_outputs` is a sequence(tensor()) value and we need to
            # use SequenceAt to get the value. This is handled by torchlib
            pass

    # Find the matching ONNX overload for the node
    # NOTE: Create different registries for different ONNX opset versions
    # TODO: Log the message here to expose false positives
    onnx_function, message = _dispatching.dispatch(node, registry)

    if onnx_function is None:
        # TODO(justinchuby): Fall back to ATen op or do something else?
        raise errors.DispatchError(
            f"No ONNX function found for {node.target!r}. Failure message: {message}"
        )

    # Map FX inputs to ONNX inputs and fill optional inputs.
    # torch_args and torch_kwargs are for op-level validation
    fx_args = node.args
    fx_kwargs = node.kwargs

    # Replace the input FX nodes with ONNX values
    onnx_args = [
        _convert_fx_arg_to_onnx_arg(input_, node_name_to_values) for input_ in fx_args
    ]

    onnx_kwargs = {}
    for key, value in fx_kwargs.items():
        onnx_kwargs[key] = _convert_fx_arg_to_onnx_arg(value, node_name_to_values)
        if key == "dtype" and onnx_kwargs[key] is None:
            # Set dtype to -1 if it is None
            onnx_kwargs[key] = -1

    with onnxscript.evaluator.default_as(
        tracer := _building.OpRecorder(opset, constant_farm)
    ):
        try:
            outputs = onnx_function(*onnx_args, **onnx_kwargs)
        except Exception as e:
            raise errors.GraphConstructionError(
                f"Error when calling function '{onnx_function}' with args '{onnx_args}' and kwargs '{onnx_kwargs}'"
            ) from e

    output_names = []
    try:
        node_schema = node.target._schema
    except AttributeError:
        logger.debug("No schema found for node %s", node.format_node())
    else:
        for i, output in enumerate(node_schema.returns):
            if not output.name:
                if i == 0:
                    output_names.append(f"val_{node.name}")
                else:
                    # More than one output may not have a name, in which case we
                    # append an index to avoid duplication
                    output_names.append(f"val_{node.name}__{i}")
            else:
                output_names.append(f"val_{node.name}_{output.name}")

    if isinstance(outputs, Sequence):
        _set_shape_types(outputs, node.meta["val"], complex_to_float=True)
        node_name_to_values[node.name] = outputs
        if output_names:
            for output, name in zip(outputs, output_names):
                output.name = name
        else:
            for i, output in enumerate(outputs):
                output.name = f"val_{node.name}_{i}"
    else:
        _set_shape_type(outputs, node.meta["val"], complex_to_float=True)
        node_name_to_values[node.name] = outputs
        if output_names:
            outputs.name = output_names[0]
        else:
            outputs.name = f"val_{node.name}"

    for ir_node in tracer.nodes:
        ir_node.meta["node"] = node

        # Record the nn.Module stack for the node
        _set_node_metadata(node, ir_node)

    # Add the traced nodes to the graph
    model.graph.extend(tracer.nodes)
    # Add the defined functions to the model
    for identifier, onnxscript_function in tracer.functions.items():
        if identifier in model.functions:
            continue
        # TODO: Get IR function directly when onnxscript is updated
        proto = onnxscript_function.to_function_proto()
        ir_function = ir.serde.deserialize_function(proto)
        model.functions[identifier] = ir_function
        if ir_function.domain not in model.opset_imports:
            # FIXME: Record the opset version of the function
            model.opset_imports[ir_function.domain] = 1


def _handle_placeholder_node(
    node: torch.fx.Node,
    node_name_to_values: dict[str, ir.Value | Sequence[ir.Value]],
    *,
    lower: str,
    opset: onnxscript.values.Opset,
) -> None:
    # Placeholder nodes are user inputs
    # We need to create a new tensor for each user input
    # and add it to the graph's inputs
    name = node.name
    input_ = _tensors.SymbolicTensor(opset, name=name)
    input_.meta["node"] = node
    _set_shape_type(input_, node.meta["val"], complex_to_float=lower != "none")
    node_name_to_values[name] = input_
    # The inputs will be added to the graph later


def _add_nodes(
    exported_program: torch.export.ExportedProgram,
    model: ir.Model,
    lower: Literal["at_conversion", "post_conversion", "none"],
    registry: _registration.OnnxRegistry,
) -> dict[str, ir.Value | Sequence[ir.Value]]:
    node_name_to_values: dict[str, ir.Value | Sequence[ir.Value]] = {}
    constant_farm = {}
    opset = _get_onnxscript_opset(registry.opset_version)
    for node in exported_program.graph.nodes:
        logger.debug(
            "%s", (node.name, node.args, node.target, node.op, node.type, node.kwargs)
        )
        try:
            if node.op == "placeholder":
                _handle_placeholder_node(
                    node,
                    node_name_to_values,
                    lower=lower,
                    opset=opset,
                )
            elif node.op == "call_function":
                if lower == "at_conversion":
                    _handle_call_function_node_with_lowering(
                        model,
                        node,
                        node_name_to_values,
                        constant_farm,
                        registry=registry,
                        opset=opset,
                    )
                else:
                    # No lowering
                    _handle_call_function_node(model.graph, node, node_name_to_values)
        except Exception as e:
            raise errors.OnnxConversionError(
                f"Error when translating node {node.format_node()}. See the stack trace for more information."
            ) from e
    return node_name_to_values


def _torch_version_integer() -> int:
    return int(torch.__version__.replace(".", "").split("dev")[0])


def _get_inputs_and_attributes(
    node: torch.fx.Node,
) -> tuple[list[torch.fx.Node | None], dict[str, Any], list[str], list[str]]:
    """Find and Fill in the not provided kwargs with default values.

    Returns:
        (inputs, attributes, input_names, output_names)
    """
    if inspect.isbuiltin(node.target) or isinstance(node.target, str):
        inputs = list(node.args)
        return inputs, {}, [], [node.name]

    # The target should be an ATen operator now
    assert hasattr(
        node.target, "_schema"
    ), f"The target should be an ATen operator now, but node target {node.target} has no schema"
    node_schema: torch.FunctionSchema = node.target._schema

    # This function assumes the order of arguments in FX op is the
    # same as the order of arguments in TorchScript op.
    inputs = []
    input_names = []
    attributes = {}

    if inspect.isbuiltin(node.target):
        inputs = list(node.args)
    else:
        for arg, schema_arg in zip(node.args, node_schema.arguments):
            if arg is None or isinstance(arg, torch.fx.Node):
                inputs.append(arg)
                input_names.append(schema_arg.name)
            elif isinstance(arg, Sequence) and all(
                elem is None or isinstance(elem, torch.fx.Node) for elem in arg
            ):
                inputs.extend(arg)
                input_names.extend([schema_arg.name] * len(arg))
            elif isinstance(arg, torch.device):
                attributes[schema_arg.name] = str(arg)
            elif isinstance(arg, torch.dtype):
                attributes[schema_arg.name] = _torch_dtype_to_onnx_dtype(arg)
            else:
                attributes[schema_arg.name] = arg
        for schema_arg in node_schema.arguments:
            if schema_arg.name not in node.kwargs:
                continue
            kwarg = node.kwargs[schema_arg.name]
            if schema_arg.name in {
                "layout",
                "device",
                "requires_grad",
                "memory_format",
                "implicit",
            } or isinstance(kwarg, torch.device):
                attr = str(kwarg)
            elif isinstance(kwarg, torch.dtype):
                attr = _torch_dtype_to_onnx_dtype(kwarg)
            else:
                attr = kwarg

            attributes[schema_arg.name] = attr

    output_names = [f"{node.name}_{output.name}" for output in node_schema.returns]

    return inputs, attributes, input_names, output_names


def _maybe_start_profiler(should_profile: bool) -> Any:
    if should_profile:
        import pyinstrument

        profiler = pyinstrument.Profiler(async_mode="disabled")
        profiler.start()
        return profiler
    return None


def _maybe_stop_profiler_and_get_result(profiler) -> str | None:
    if profiler is None:
        return None
    profiler.stop()
    return profiler.output_text(unicode=True)


def _format_exception(e: Exception) -> str:
    return "\n".join(traceback.format_exception(type(e), e, e.__traceback__))


def exported_program_to_ir(
    exported_program: torch.export.ExportedProgram,
    *,
    registry: _registration.OnnxRegistry | None = None,
    lower: Literal["at_conversion", "post_conversion", "none"] = "at_conversion",
) -> ir.Model:
    """Convert an exported program to an ONNX IR model.

    Reference:
        - ExportedProgram spec: https://pytorch.org/docs/stable/export.ir_spec.html

    Args:
        exported_program: The exported program to convert.
        lower: Whether to lower the graph to core ONNX operators.
            at_conversion: Lower whe translating the FX graph to ONNX IR.
            post_conversion: Use an IR pass to lower the graph.
            none: Do not lower the graph.
        registry: The registry of all ONNX Script decomposition.
    """
    if registry is None:
        # Trigger op registration
        from onnxscript.function_libs.torch_lib import ops

        del ops
        registry = _registration.OnnxRegistry.from_torchlib(
            onnxscript.function_libs.torch_lib.registration.default_registry
        )
    model = ir.Model(
        graph=ir.Graph(
            [],
            [],
            nodes=[],
            opset_imports={
                "": registry.opset_version,
            },
            name="main_graph",
        ),
        ir_version=9,
        producer_name="torch",
        producer_version=torch.__version__,
    )

    if lower == "none":
        # Add the opset import for the torch ops
        model.opset_imports["pkg.torch.ops"] = _torch_version_integer()
    # NOTE: Function domains are added when translating nodes when lower="at_conversion"

    # 1. Add all nodes to the graph and create a dictionary of values
    if lower != "none":
        # Decompose the graph given the implemented torch ops in ONNX
        decomp_table = _decomp.create_onnx_friendly_decomposition_table(registry)
        exported_program.run_decompositions(decomp_table)

        # Include explicit type promotion nodes
        _fx_passes.insert_type_promotion_nodes(exported_program)
        _fx_passes.remove_assertion_nodes(exported_program)
    values = _add_nodes(exported_program, model, lower=lower, registry=registry)

    # 2. Add user inputs and all parameters/buffers to the graph.
    # Since the node names and the tensor names are different, we need to rename
    # the nodes to match the tensor names later. For now we will just use the node names.
    user_inputs = [
        spec
        for spec in exported_program.graph_signature.input_specs
        if spec.kind == graph_signature.InputKind.USER_INPUT
    ]
    non_user_inputs = [
        spec
        for spec in exported_program.graph_signature.input_specs
        if spec.kind != graph_signature.InputKind.USER_INPUT
    ]

    for spec in itertools.chain(user_inputs, non_user_inputs):
        # Put the user inputs first and then the parameters/buffers
        if isinstance(spec.arg, graph_signature.ConstantArgument):
            logger.debug("Skipping constant argument %s", spec.arg)
            continue
        value_name = spec.arg.name
        input_kind = spec.kind
        persistent = spec.persistent
        value = values[value_name]

        value.metadata_props["pkg.torch.export.graph_signature.InputSpec.kind"] = (
            input_kind.name
        )
        value.metadata_props[
            "pkg.torch.export.graph_signature.InputSpec.persistent"
        ] = str(persistent)

        model.graph.inputs.append(value)  # type: ignore
        if input_kind != graph_signature.InputKind.USER_INPUT:
            model.graph.initializers[value_name] = value

    # 3. Add outputs to the graph. Put the user outputs first.
    user_outputs = [
        spec
        for spec in exported_program.graph_signature.output_specs
        if spec.kind == graph_signature.OutputKind.USER_OUTPUT
    ]
    non_user_outputs = [
        spec
        for spec in exported_program.graph_signature.output_specs
        if spec.kind != graph_signature.OutputKind.USER_OUTPUT
    ]
    for spec in itertools.chain(user_outputs, non_user_outputs):
        if isinstance(spec.arg, graph_signature.ConstantArgument):
            logger.warning("Skipping constant argument %s", spec.arg)
            continue
        value_name = spec.arg.name
        output_kind = spec.kind
        value = values[value_name]

        if not isinstance(value, ir.Value):
            raise TypeError(
                f"Output '{value_name}' should be an ir.Value. Actual type is '{type(value)}': {value!r}. "
                "This may be due to an incorrect implementation of the ONNX function that produced this output."
            )

        value.metadata_props["pkg.torch.export.graph_signature.OutputSpec.kind"] = (
            output_kind.name
        )

        if output_kind == graph_signature.OutputKind.USER_OUTPUT:
            model.graph.outputs.append(value)

    # 4. Rename the initializers to match the tensor names
    for name, param_name in itertools.chain(
        exported_program.graph_signature.inputs_to_parameters.items(),
        exported_program.graph_signature.inputs_to_buffers.items(),
        exported_program.graph_signature.inputs_to_lifted_tensor_constants.items(),
    ):
        initializer = model.graph.initializers.pop(name)
        initializer.name = param_name
        # Record the original name so users can search the metadata and correspond
        # with the FX graph
        initializer.metadata_props["pkg.torch.onnx.original_node_name"] = name
        model.graph.initializers[param_name] = initializer

    # 5. Add initializers to the graph
    # ExportedProgram stores parameters and buffers in state_dict,
    # but non_persistent_buffers and lifted_tensor_constants are not there
    # so we need to get them from the name_* apis.
    for name, torch_tensor in itertools.chain(
        exported_program.named_parameters(),
        exported_program.named_buffers(),
        exported_program.constants.items(),
    ):
        initializer = model.graph.initializers.get(name)
        if initializer is None:
            logger.warning("Tensor '%s' is not one of the initializers", name)
            continue
        if not isinstance(torch_tensor, torch.Tensor):
            raise NotImplementedError(
                f"Tensor '{name}' should be a torch.Tensor. Actual type is '{type(torch_tensor)}': {torch_tensor!r}. "
                "This is unexpected and not yet supported."
            )
        ir_tensor = TorchTensor(torch_tensor, name=name)
        initializer.const_value = ir_tensor
        _set_shape_type(
            value,
            torch_tensor,
            complex_to_float=lower != "none",
        )

    # TODO: Decide if we should keep mutated buffers as inputs/outputs

    return model


def _take_first_line(text: str) -> str:
    """Take the first line of a text."""
    lines = text.split("\n", maxsplit=1)
    first_line = lines[0]
    if len(lines) > 1:
        first_line += "[...]"
    return first_line


def export(
    model: torch.nn.Module | torch.export.ExportedProgram,
    args: tuple[Any, ...],
    kwargs: dict[str, Any] | None = None,
    *,
    registry: _registration.OnnxRegistry | None = None,
    dynamic_shapes: dict[str, Any] | tuple[Any, ...] | list[Any] | None = None,
    input_names: Sequence[str] | None = None,
    output_names: Sequence[str] | None = None,
    profile: bool = False,
    error_report: bool = False,
    dump_exported_program: bool = False,
<<<<<<< HEAD
=======
    artifacts_dir: str | os.PathLike = ".",
>>>>>>> 5831b207
) -> _onnx_program.ONNXProgram:
    """Export a PyTorch model to ONNXProgram.

    Args:
        model: The model to export. This can be a PyTorch nn.Module or an ExportedProgram.
        args: The arguments to pass to the model.
        kwargs: The keyword arguments to pass to the model.
        registry: The registry of all ONNX decompositions.
        dynamic_shapes: Dynamic shapes in the graph.
        input_names: If provided, rename the inputs.
        output_names: If provided, rename the outputs.
        profile: Whether to profile the export process.
        error_report: Whether to generate an error report if the export fails.
<<<<<<< HEAD
        dump_exported_program: Whether to dump the exported program to a file.
=======
        dump_exported_program: Whether to save the exported program to a file.
        artifacts_dir: The directory to save the exported program and error reports.
>>>>>>> 5831b207

    Returns:
        The ONNXProgram with the exported IR graph.

    Raises:
        TorchExportError: If the export process fails with torch.export.
        OnnxConversionError: If the ExportedProgram to ONNX translation fails.
    """
    # Set up the error reporting facilities
    timestamp = datetime.datetime.now().strftime("%Y-%m-%d_%H-%M-%S-%f")
    profiler = _maybe_start_profiler(profile)

    # Create the artifacts directory if it does not exist
    artifacts_dir = pathlib.Path(artifacts_dir)
    if error_report or profile or dump_exported_program:
        artifacts_dir.mkdir(parents=True, exist_ok=True)

    # Step 0: Export the model with torch.export.export if the model is not already an ExportedProgram
    if isinstance(model, torch.export.ExportedProgram):
        program = model
    elif isinstance(model, (torch.jit.ScriptModule, torch.jit.ScriptFunction)):
        model_repr = _take_first_line(repr(model))
        print(
            f"Obtain model graph for `{model_repr}` with `TorchScript to ExportedProgram converter` because model is jit'ed..."
        )
        try:
            program = _torchscript_converter.TS2EPConverter(
                model, args, kwargs
            ).convert()
            print(
                f"Obtain model graph for `{model_repr}` with `TorchScript to ExportedProgram converter` because model is jit'ed... ✅"
            )
        except Exception as e:
            print(
                f"Obtain model graph for `{model_repr}` with `TorchScript to ExportedProgram converter` because model is jit'ed... ❌"
            )
            profile_result = _maybe_stop_profiler_and_get_result(profiler)

            if error_report:
                error_report_path = (
                    artifacts_dir / f"onnx_export_{timestamp}_pt_export.md"
                )
                _reporting.create_torch_export_error_report(
                    error_report_path,
                    # TODO(justinchuby): Check if we need to format the previous exception separately
                    _format_exception(e),
                    profile_result=profile_result,
                )
            else:
                error_report_path = None

            raise errors.TorchExportError(
                textwrap.dedent(f"""\
                    Failed to export the model with TorchScript converter. {_BLUE}This is step 1/2{_END} of exporting the model to ONNX. Next steps:
                    - Create an issue in the PyTorch GitHub repository against the {_BLUE}*torch.export*{_END} component and attach the full error stack as well as reproduction scripts.
                    """)
                + f"Error report has been saved to '{error_report_path}'."
                if error_report
                else ""
            ) from e
    else:
        model_repr = _take_first_line(repr(model))
        print(f"Obtain model graph for `{model_repr}` with `torch.export.export`...")
        try:
            program = torch.export.export(
                model, args, kwargs=kwargs, dynamic_shapes=dynamic_shapes
            )
            print(
                f"Obtain model graph for `{model_repr}` with `torch.export.export`... ✅"
            )
        except Exception:
            print(
                f"Obtain model graph for `{model_repr}` with `torch.export.export` but failed. Falling back to use torch.jit.trace... ⚠️"
            )
            # If torch.export.export fails, fall back to torchscript and try again.
            try:
                jit_model = torch.jit.trace(
                    model, example_inputs=args, check_trace=False, strict=False
                )
                program = _torchscript_converter.TS2EPConverter(
                    jit_model, args, kwargs
                ).convert()
            except Exception as e:
                print(
                    f"Obtain model graph for `{model_repr}` with `TorchScript to ExportedProgram converter` fails as well... ❌"
                )
                profile_result = _maybe_stop_profiler_and_get_result(profiler)

                if error_report:
                    error_report_path = f"onnx_export_{timestamp}_pt_export.md"
                    _reporting.create_torch_export_error_report(
                        error_report_path,
                        # TODO(justinchuby): Check if we need to format the previous exception separately
                        _format_exception(e),
                        profile_result=profile_result,
                    )
                else:
                    error_report_path = None

                raise errors.TorchExportError(
                    textwrap.dedent(f"""\
                        Failed to export the model with torch.export. {_BLUE}This is step 1/2{_END} of exporting the model to ONNX. Next steps:
                        - Modify the model code for `torch.export.export` to succeed. Refer to https://pytorch.org/docs/stable/generated/exportdb/index.html for more information.
                        - Debug `torch.export.export` and summit a PR to PyTorch.
                        - Create an issue in the PyTorch GitHub repository against the {_BLUE}*torch.export*{_END} component and attach the full error stack as well as reproduction scripts.
                        """)
                    + f"Error report has been saved to '{error_report_path}'."
                    if error_report
                    else ""
                ) from e

    if dump_exported_program:
        program_path = f"onnx_export_{timestamp}.pt2"
        torch.export.save(program, program_path)
        print(f"Exported program has been saved to '{program_path}'.")

    # Step 1: Convert the exported program to an ONNX model
    try:
        print("Translate the graph into ONNX...")
        ir_model = exported_program_to_ir(program, registry=registry)

        if input_names:
            _ir_passes.rename_inputs(ir_model, input_names)
        if output_names:
            _ir_passes.rename_outputs(ir_model, output_names)

        onnx_program = _onnx_program.ONNXProgram(ir_model, program)
        print("Translate the graph into ONNX... ✅")

    except Exception as e:
        print("Translate the graph into ONNX... ❌")
        profile_result = _maybe_stop_profiler_and_get_result(profiler)

        if error_report:
            error_report_path = artifacts_dir / f"onnx_export_{timestamp}_conversion.md"

            # Run the analysis to get the error report
            _reporting.create_onnx_export_error_report(
                error_report_path,
                _format_exception(e),
                program,
                step=1,
                profile_result=profile_result,
                registry=registry,
            )
        else:
            error_report_path = None

        raise errors.OnnxConversionError(
            textwrap.dedent(f"""\
                Failed to convert the exported program to an ONNX model. {_BLUE}This is step 2/2{_END} of exporting the model to ONNX. Next steps:
                - If there is a missing ONNX function, implement it and register it to the registry.
                - If there is an internal error during ONNX conversion, debug the error and summit a PR to PyTorch.
                - Save the ExportedProgram as a pt2 file and create an error report with `export(error_report=True)`. Create an issue in the PyTorch GitHub repository against the {_BLUE}*onnx*{_END} component. Attach the pt2 model and the error report.
                """)
            + f"Error report has been saved to '{error_report_path}'."
            if error_report
            else ""
        ) from e

    profile_result = _maybe_stop_profiler_and_get_result(profiler)

    if dump_exported_program:
        program_path = artifacts_dir / f"onnx_export_{timestamp}.pt2"
        torch.export.save(program, program_path)
        print(f"Exported program has been saved to '{program_path}'.")

    if not error_report:
        # Return if error report is not requested
        if profile:
            assert profile_result is not None
            _reporting.crete_onnx_export_profile_report(
                artifacts_dir / f"onnx_export_{timestamp}_profile.md",
                onnx_program.exported_program,
                profile_result,
                step=1,
            )
        return onnx_program

    # Step 2: (When error report is requested) Check the ONNX model with ONNX checker
    try:
        print("Run `onnx.checker` on the ONNX model...")
        # TODO: Handle when model is >2GB
        # The checker may segfault so we need to run it in a separate process
        _isolated.safe_call(
            onnx.checker.check_model, onnx_program.model_proto, full_check=True
        )
        print("Run `onnx.checker` on the ONNX model... ✅")
    except Exception as e:
        print("Run `onnx.checker` on the ONNX model... ❌")
        if error_report:
            _reporting.create_onnx_export_error_report(
                artifacts_dir / f"onnx_export_{timestamp}_checker.md",
                _format_exception(e),
                onnx_program.exported_program,
                step=2,
                profile_result=profile_result,
                model=onnx_program.model,
                registry=registry,
            )
        logger.warning(
            "Conversion successful but the ONNX model fails ONNX checker. "  # noqa: G004
            "Please create an issue "
            f"in the PyTorch GitHub repository against the {_BLUE}*onnx*{_END} component and "
            "attach the full error stack as well as reproduction scripts. ",
            exc_info=e,
        )
        return onnx_program

    # Step 3: (When error report is requested) Execute the model with ONNX Runtime
    # try:
    #     print("Execute the model with ONNX Runtime... ")
    #     print("✅")
    # except Exception as e:
    #     raise errors.OnnxConversionError(
    #         "Conversion successful but the ONNX model fails to execute with ONNX Runtime. "
    #         "Please create an issue "
    #         f"in the PyTorch GitHub repository against the {_BLUE}*onnx*{_END} component and "
    #         "attach the full error stack as well as reproduction scripts. "
    #     ) from e

    # Step 4: (When error report is requested) Validate the output values
    # TODO

    if profile:
        assert profile_result is not None
        _reporting.crete_onnx_export_profile_report(
            artifacts_dir / f"onnx_export_{timestamp}_profile.md",
            onnx_program.exported_program,
            profile_result,
            step=2,  # TODO: Update the step number to 4 when validation is implemented
        )

    return onnx_program<|MERGE_RESOLUTION|>--- conflicted
+++ resolved
@@ -37,11 +37,8 @@
     _onnx_program,
     _reporting,
     _ir_passes,
-<<<<<<< HEAD
     _torchscript_converter,
-=======
     _isolated,
->>>>>>> 5831b207
 )
 
 
@@ -812,10 +809,7 @@
     profile: bool = False,
     error_report: bool = False,
     dump_exported_program: bool = False,
-<<<<<<< HEAD
-=======
     artifacts_dir: str | os.PathLike = ".",
->>>>>>> 5831b207
 ) -> _onnx_program.ONNXProgram:
     """Export a PyTorch model to ONNXProgram.
 
@@ -829,12 +823,8 @@
         output_names: If provided, rename the outputs.
         profile: Whether to profile the export process.
         error_report: Whether to generate an error report if the export fails.
-<<<<<<< HEAD
-        dump_exported_program: Whether to dump the exported program to a file.
-=======
         dump_exported_program: Whether to save the exported program to a file.
         artifacts_dir: The directory to save the exported program and error reports.
->>>>>>> 5831b207
 
     Returns:
         The ONNXProgram with the exported IR graph.
@@ -874,9 +864,7 @@
             profile_result = _maybe_stop_profiler_and_get_result(profiler)
 
             if error_report:
-                error_report_path = (
-                    artifacts_dir / f"onnx_export_{timestamp}_pt_export.md"
-                )
+                error_report_path = f"onnx_export_{timestamp}_pt_export.md"
                 _reporting.create_torch_export_error_report(
                     error_report_path,
                     # TODO(justinchuby): Check if we need to format the previous exception separately
@@ -924,7 +912,9 @@
                 profile_result = _maybe_stop_profiler_and_get_result(profiler)
 
                 if error_report:
-                    error_report_path = f"onnx_export_{timestamp}_pt_export.md"
+                    error_report_path = (
+                    artifacts_dir / f"onnx_export_{timestamp}_pt_export.md"
+                    )
                     _reporting.create_torch_export_error_report(
                         error_report_path,
                         # TODO(justinchuby): Check if we need to format the previous exception separately
